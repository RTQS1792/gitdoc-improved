--- conflicted
+++ resolved
@@ -162,16 +162,10 @@
     }
   }
 
-<<<<<<< HEAD
-      const commitMessage =
-        message || currentTime.toFormat(config.commitMessageFormat);
-      await repository.commit(commitMessage, { noVerify: config.noVerify });
-=======
-  await repository.commit(commitMessage, { all: true });
+  await repository.commit(commitMessage, { all: true, noVerify: config.noVerify  });
 
   delete process.env.GIT_AUTHOR_DATE;
   delete process.env.GIT_COMMITTER_DATE;
->>>>>>> 9ffef37e
 
   if (config.autoPush === "onCommit") {
     await pushRepository(repository);
